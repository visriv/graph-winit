# config/main.yaml

# ─── Dataset & Seeds ──────────────────────────────────────────────────────────
<<<<<<< HEAD
data: state                     # choices: [spike, state, switch, seqcombmv, pam, boiler, mitecg, mimic, water, wafer, epilepsy]                     
=======
data: seqcombmv                     # choices: [spike, state, switch, seqcombmv, pam, boiler, mitecg, mimic, water, wafer, epilepsy]                     
>>>>>>> a3911cff
explainer:                      # one or more of [fit, winit, biwinit, jimex,  ig, deeplift, fo, afo, gradientshap, dynamask]
  # - deeplift
  # - gradientshap
  # - ig 
  # - dynamask
  # - fo
  # - fit
  - winit
  # - jimex
cv:                             # cross‐validation folds to run 
  - 0                           # works only one at a time
  # - 1
  # - 2
  # - 3
  # - 4
train_ratio: 0.80
testbs: 32                   # test batch size
dataseed: 1234                  # random state for data split
datapath: "./data/"                  # path to raw data (null = use default)
explainerseed: 2345             # random state for explainer

# ─── Output / Path Settings ───────────────────────────────────────────────────
outpath: "./output/"            # where to save outputs
ckptpath: "./ckpt/"             # where to load/save model & generator
plotpath: "./plots/"            # where to dump plotting results
logpath: "./logs/"              # where to write log files
resultfile: "results.csv"       # name of CSV for final results
logfile: null                   # if non‐null, name of individual run’s log file

# ─── Run Modes ────────────────────────────────────────────────────────────────
train: False                    # if true, run model training
traingen: False                 # if true, run generator training
do_explain: False              # if true, skip explanation generation
eval_explain: True                     # if true, run feature‐importance evaluation
loglevel: info                  # one of [warning, info, error, debug]
nondeterministic: false         # if true, PyTorch is non‐deterministic

# ─── Base Model / Training Hyperparams ────────────────────────────────────────
hiddensize: 200                 # hidden size of base model
batchsize: 32                  # batch size of base model
dropout: 0.5                    # dropout rate
numlayers: 1                    # number of RNN layers (choices: [1,2,3])
modeltype: "gru"                # architecture (choices: [conv, lstm, gru])
lr: null                        # learning rate (null = use default inside code)
epochs_classifier: 150
# ─── Generator Settings ───────────────────────────────────────────────────────
joint: false                    # if true, use joint generator
conditional: false              # if true, use conditional generator
epoch_gen: 200                  # # of epochs for generator training

# ─── Dynamask‐Specific Hyperparams ────────────────────────────────────────────
area: null                      # float list; e.g. [0.1,0.2] or null
blurtype: null                  # one of [gaussian, fadema] or null
deletion: null                  # boolean or null
sizereg: null                   # integer or null
timereg: null                   # integer or null
loss: null                      # one of [logloss, ce] or null
epoch: 200                      # # of Dynamask epochs
lastonly: null                  # "True" or "False" or null

# ─── Jimex/WinIT/FIT  Settings ─────────────────────────────────────────────────
windows:                         # list of window sizes (for target prediction)
  # - 10
  # - 20
  - 30
winitmetric:                    # list of metrics (choices: [kl, js, pd])
  - pd
usedatadist: True              # if true, sample masked features from data dist (during the Jimex algo for CF)
all_zero_cf: False             # either of this is or above is True
num_samples: 3                     # # of samples per mask in WinIT
num_masks:                      # number of masks (L)
# - 3
- 5
- 10
wt_bounds: [1, 4]
wd_bounds: [1, 4]

# ─── Evaluation Settings ─────────────────────────────────────────────────────
maskseed: 43814                 # tie‐breaker seed for importance scores
mask:   
  - cells                        # mask strategies (choices: [cells, std, end])
  # - std
  # - end

k_step: 0.05
k_min: 0.05
k_max: 1.0
aggregate:                      # aggregation methods (choices: [mean, max, absmax])
  - mean
<|MERGE_RESOLUTION|>--- conflicted
+++ resolved
@@ -1,11 +1,7 @@
 # config/main.yaml
 
 # ─── Dataset & Seeds ──────────────────────────────────────────────────────────
-<<<<<<< HEAD
-data: state                     # choices: [spike, state, switch, seqcombmv, pam, boiler, mitecg, mimic, water, wafer, epilepsy]                     
-=======
 data: seqcombmv                     # choices: [spike, state, switch, seqcombmv, pam, boiler, mitecg, mimic, water, wafer, epilepsy]                     
->>>>>>> a3911cff
 explainer:                      # one or more of [fit, winit, biwinit, jimex,  ig, deeplift, fo, afo, gradientshap, dynamask]
   # - deeplift
   # - gradientshap
