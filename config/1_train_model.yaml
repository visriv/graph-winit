# config/main.yaml

# ─── Dataset & Seeds ──────────────────────────────────────────────────────────
data: state                     # choices: [spike, state, switch, seqcombmv, pam, boiler, mitecg, mimic, water, wafer, epilepsy]                     
explainer:                      # one or more of [fit, winit, biwinit, jimex,  ig, deeplift, fo, afo, gradientshap, dynamask]
  - jimex
  # - winit
  - fit
  - deeplift
  - gradientshap
  - ig 
  - dynamask
  - fo
cv:                             # cross‐validation folds to run 
  - 0                           # works only one at a time
  # - 1
  # - 2
  # - 3
  # - 4
train_ratio: 0.80
testbs: 32                   # test batch size
dataseed: 1234                  # random state for data split
datapath: "./data/"                  # path to raw data (null = use default)
explainerseed: 2345             # random state for explainer

# ─── Output / Path Settings ───────────────────────────────────────────────────
outpath: "./output/"            # where to save outputs
ckptpath: "./ckpt/"             # where to load/save model & generator
plotpath: "./plots/"            # where to dump plotting results
logpath: "./logs/"              # where to write log files
resultfile: "results.csv"       # name of CSV for final results
logfile: null                   # if non‐null, name of individual run’s log file

# ─── Run Modes ────────────────────────────────────────────────────────────────
train: True                    # if true, run model training
traingen: False                 # if true, run generator training
do_explain: False              # if true, skip explanation generation
eval_explain: False                     # if true, run feature‐importance evaluation
loglevel: info                  # one of [warning, info, error, debug]
nondeterministic: false         # if true, PyTorch is non‐deterministic

# ─── Base Model / Training Hyperparams ────────────────────────────────────────
hiddensize: 200                 # hidden size of base model
batchsize: 32                   # batch size of base model
<<<<<<< HEAD
dropout: 0.50                    # dropout rate
numlayers: 1                    # number of RNN layers (choices: [1,2,3])
modeltype: "gru"                # architecture (choices: [conv, lstm, gru, transformer])
=======
dropout: 0.25                    # dropout rate
numlayers: 1                    # number of RNN layers (choices: [1,2,3])
modeltype: "transformer"                # architecture (choices: [conv, lstm, gru, transformer])
>>>>>>> a3911cff

nhead: 1
trans_dim_feedforward: 64
d_pe: 16


lr: 1e-3                        # learning rate (null = use default inside code)
weight_decay: 0.01
epochs_classifier: 200



# ─── Generator Settings ───────────────────────────────────────────────────────
joint: false                    # if true, use joint generator
conditional: false              # if true, use conditional generator
epoch_gen: 200                  # # of epochs for generator training

# ─── Dynamask‐Specific Hyperparams ────────────────────────────────────────────
area: null                      # float list; e.g. [0.1,0.2] or null
blurtype: null                  # one of [gaussian, fadema] or null
deletion: null                  # boolean or null
sizereg: null                   # integer or null
timereg: null                   # integer or null
loss: null                      # one of [logloss, ce] or null
epoch: 200                      # # of Dynamask epochs
lastonly: null                  # "True" or "False" or null

# ─── Jimex/WinIT/FIT  Settings ─────────────────────────────────────────────────
windows:                         # list of window sizes (for target prediction)
  - 10
  - 20
  - 30
winitmetric:                    # list of metrics (choices: [kl, js, pd])
  - pd
usedatadist: True              # if true, sample masked features from data dist (during the Jimex algo for CF)
all_zero_cf: False             # either of this is or above is True
num_samples: 3                     # # of samples per mask in WinIT
num_masks:                      # number of masks (L)
- 3
- 5
- 10
wt_bounds: [1, 4]
wd_bounds: [1, 4]

# ─── Evaluation Settings ─────────────────────────────────────────────────────
maskseed: 43814                 # tie‐breaker seed for importance scores
mask:   
  - cells                        # mask strategies (choices: [cells, std, end])
  # - std
  # - end

k_step: 0.05
k_min: 0.05
k_max: 1.0
aggregate:                      # aggregation methods (choices: [mean, max, absmax])
  - mean
<|MERGE_RESOLUTION|>--- conflicted
+++ resolved
@@ -42,15 +42,9 @@
 # ─── Base Model / Training Hyperparams ────────────────────────────────────────
 hiddensize: 200                 # hidden size of base model
 batchsize: 32                   # batch size of base model
-<<<<<<< HEAD
-dropout: 0.50                    # dropout rate
-numlayers: 1                    # number of RNN layers (choices: [1,2,3])
-modeltype: "gru"                # architecture (choices: [conv, lstm, gru, transformer])
-=======
 dropout: 0.25                    # dropout rate
 numlayers: 1                    # number of RNN layers (choices: [1,2,3])
 modeltype: "transformer"                # architecture (choices: [conv, lstm, gru, transformer])
->>>>>>> a3911cff
 
 nhead: 1
 trans_dim_feedforward: 64
